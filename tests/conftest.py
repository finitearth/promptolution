--- conflicted
+++ resolved
@@ -5,12 +5,8 @@
 from mocks.mock_predictor import MockPredictor
 from mocks.mock_task import MockTask
 
-<<<<<<< HEAD
-from promptolution import ClassificationTask, ExperimentConfig
-=======
-from promptolution.config import ExperimentConfig
-from promptolution.tasks.classification_tasks import ClassificationTask
->>>>>>> ad91732c
+from promptolution import ExperimentConfig
+from promptolution.tasks import ClassificationTask
 
 
 @pytest.fixture
@@ -98,10 +94,6 @@
         description="Sentiment classification task",
         x_column="x",
         y_column="y",
-<<<<<<< HEAD
         eval_strategy="subsample",
-=======
-        subsample_strategy="subsample",
->>>>>>> ad91732c
         n_subsamples=2,
     )