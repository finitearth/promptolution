from unittest.mock import patch

<<<<<<< HEAD
from promptolution import EvoPromptDE
=======
import numpy as np
import pytest

from promptolution.optimizers.evoprompt_de import EvoPromptDE
>>>>>>> ad91732c


def test_evoprompt_de_initialization(mock_meta_llm, initial_prompts, mock_task, mock_predictor):
    """Test that EvoPromptDE initializes correctly."""
    optimizer = EvoPromptDE(
        predictor=mock_predictor,
        task=mock_task,
        initial_prompts=initial_prompts,
        prompt_template="Create a new prompt from: <prompt0>, <prompt1>, <prompt2>, <prompt3>",
        meta_llm=mock_meta_llm,
        donor_random=False,
<<<<<<< HEAD
=======
        n_eval_samples=15,
>>>>>>> ad91732c
    )

    # Only verify the essential properties
    assert optimizer.prompt_template == "Create a new prompt from: <prompt0>, <prompt1>, <prompt2>, <prompt3>"
    assert not optimizer.donor_random
<<<<<<< HEAD
=======
    assert optimizer.n_eval_samples == 15
>>>>>>> ad91732c
    assert optimizer.prompts == initial_prompts


def test_evoprompt_de_pre_optimization_loop(mock_meta_llm, initial_prompts, mock_task, mock_predictor):
    """Test the _pre_optimization_loop method."""
    optimizer = EvoPromptDE(
        predictor=mock_predictor,
        task=mock_task,
        initial_prompts=initial_prompts,
        prompt_template="Create a new prompt from: <prompt0>, <prompt1>, <prompt2>, <prompt3>",
        meta_llm=mock_meta_llm,
    )

    # Call pre-optimization loop
    optimizer._pre_optimization_loop()

    # Simply verify that scores were created and have the right length
    assert hasattr(optimizer, "scores")
    assert len(optimizer.scores) == len(initial_prompts)


def test_evoprompt_de_step(mock_meta_llm, initial_prompts, mock_task, mock_predictor):
    """Test the _step method."""
    optimizer = EvoPromptDE(
        predictor=mock_predictor,
        task=mock_task,
        initial_prompts=initial_prompts,
        prompt_template="Create a new prompt from: <prompt0>, <prompt1>, <prompt2>, <prompt3>",
        meta_llm=mock_meta_llm,
        donor_random=False,
    )

    # Set up initial state
    optimizer.prompts = initial_prompts
    optimizer.scores = [0.8, 0.7, 0.6, 0.5, 0.4]  # First prompt is best

    # Control randomness
    with patch("numpy.random.choice") as mock_choice:
        # Return the first 3 elements when size=3
        mock_choice.side_effect = lambda arr, size=None, replace=None: arr[:size] if size else arr[0]

        # Run step
        new_prompts = optimizer._step()

    # Just verify we got the right number of prompts back
    assert len(new_prompts) == len(initial_prompts)


def test_evoprompt_de_optimize(mock_meta_llm, initial_prompts, mock_task, mock_predictor):
    """Test the optimize method."""
    optimizer = EvoPromptDE(
        predictor=mock_predictor,
        task=mock_task,
        initial_prompts=initial_prompts,
        prompt_template="Create a new prompt from: <prompt0>, <prompt1>, <prompt2>, <prompt3>",
        meta_llm=mock_meta_llm,
    )

    # Control randomness
    with patch("numpy.random.choice") as mock_choice:
        mock_choice.side_effect = lambda arr, size=None, replace=None: arr[:size] if size else arr[0]

        # Run optimization for 2 steps
        optimized_prompts = optimizer.optimize(2)

    # Just verify we got prompts back
    assert len(optimized_prompts) == len(initial_prompts)<|MERGE_RESOLUTION|>--- conflicted
+++ resolved
@@ -1,13 +1,9 @@
 from unittest.mock import patch
 
-<<<<<<< HEAD
-from promptolution import EvoPromptDE
-=======
 import numpy as np
 import pytest
 
-from promptolution.optimizers.evoprompt_de import EvoPromptDE
->>>>>>> ad91732c
+from promptolution.optimizers import EvoPromptDE
 
 
 def test_evoprompt_de_initialization(mock_meta_llm, initial_prompts, mock_task, mock_predictor):
@@ -19,19 +15,11 @@
         prompt_template="Create a new prompt from: <prompt0>, <prompt1>, <prompt2>, <prompt3>",
         meta_llm=mock_meta_llm,
         donor_random=False,
-<<<<<<< HEAD
-=======
-        n_eval_samples=15,
->>>>>>> ad91732c
     )
 
     # Only verify the essential properties
     assert optimizer.prompt_template == "Create a new prompt from: <prompt0>, <prompt1>, <prompt2>, <prompt3>"
     assert not optimizer.donor_random
-<<<<<<< HEAD
-=======
-    assert optimizer.n_eval_samples == 15
->>>>>>> ad91732c
     assert optimizer.prompts == initial_prompts
 
 
