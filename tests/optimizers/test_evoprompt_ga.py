--- conflicted
+++ resolved
@@ -1,15 +1,8 @@
 from unittest.mock import patch
-<<<<<<< HEAD
 
-from promptolution import EvoPromptGA
+from promptolution.optimizers import EvoPromptGA
 
 
-=======
-
-from promptolution.optimizers.evoprompt_ga import EvoPromptGA
-
-
->>>>>>> ad91732c
 def test_evoprompt_ga_initialization(mock_meta_llm, initial_prompts, mock_task, experiment_config, mock_predictor):
     """Test that EvoPromptGA initializes correctly."""
     optimizer = EvoPromptGA(
