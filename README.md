# Promptolution

Promptolution is a library that provides a modular and extensible framework for implementing prompt tuning experiments. It offers a user-friendly interface to assemble the core components for various prompt optimization tasks.

In addition, this repository contains our experiments for the paper "Towards Cost-Effective Prompt Tuning: Evaluating the Effects of Model Size, Model Family and Task Descriptions in EvoPrompt".

<<<<<<< HEAD
This project was developed by [Timo Heiß](https://www.linkedin.com/in/timo-heiss/), [Moritz Schlager](https://www.linkedin.com/in/moritz-schlager/) and [Tom Zehle](https://www.linkedin.com/in/tom-zehle/).

## Installation

Use pip to install our library:

=======
You may run 
>>>>>>> 5be7ddf8
```
pip install promptolution
```

<<<<<<< HEAD
Alternatively, clone the repository, run
=======
Or after having cloned the repository, run
>>>>>>> 5be7ddf8

```
poetry install
```

to install the necessary dependencies. You might need to install [pipx](https://pipx.pypa.io/stable/installation/) and [poetry](https://python-poetry.org/docs/) first.

## Documentation

A comprehensive documentation with API reference is availabe at https://finitearth.github.io/promptolution/.

## Usage

Create API Keys for the models you want to use:
- OpenAI: store token in openaitoken.txt
- Anthropic: store token in anthropictoken.txt
- DeepInfra (for Llama): store token in deepinfratoken.txt

## Core Components

- Task: Encapsulates initial prompts, dataset features, targets, and evaluation methods.
- Predictor: Implements the prediction logic, interfacing between the Task and LLM components.
- LLM: Unifies the process of obtaining responses from language models, whether locally hosted or accessed via API.
- Optimizer: Implements prompt optimization algorithms, utilizing the other components during the optimization process.

## Key Features

- Modular and object-oriented design
- Extensible architecture
- Easy-to-use interface for assembling experiments
- Parallelized LLM requests for improved efficiency
- Integration with langchain for standardized LLM API calls
- Detailed logging and callback system for optimization analysis

## Reproduce our Experiments

We provide scripts and configs for all our experiments. Run experiments based on config via:

```
poetry run python scripts/experiment_runs.py --experiment "configs/<my_experiment>.ini"
```
where `<my_experiment>.ini` is a config based on our templates.

This project was developed for seminar "AutoML in the age of large pre-trained models" at LMU Munich.<|MERGE_RESOLUTION|>--- conflicted
+++ resolved
@@ -4,25 +4,17 @@
 
 In addition, this repository contains our experiments for the paper "Towards Cost-Effective Prompt Tuning: Evaluating the Effects of Model Size, Model Family and Task Descriptions in EvoPrompt".
 
-<<<<<<< HEAD
 This project was developed by [Timo Heiß](https://www.linkedin.com/in/timo-heiss/), [Moritz Schlager](https://www.linkedin.com/in/moritz-schlager/) and [Tom Zehle](https://www.linkedin.com/in/tom-zehle/).
 
 ## Installation
 
 Use pip to install our library:
 
-=======
-You may run 
->>>>>>> 5be7ddf8
 ```
 pip install promptolution
 ```
 
-<<<<<<< HEAD
 Alternatively, clone the repository, run
-=======
-Or after having cloned the repository, run
->>>>>>> 5be7ddf8
 
 ```
 poetry install
@@ -66,4 +58,6 @@
 ```
 where `<my_experiment>.ini` is a config based on our templates.
 
+
+
 This project was developed for seminar "AutoML in the age of large pre-trained models" at LMU Munich.