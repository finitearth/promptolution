[tool.poetry]
name = "promptolution"
version = "0.1.0"
description = ""
authors = ["Tom Zehle, Moritz Schlager, Timo Heiß"]
readme = "README.md"

[tool.poetry.dependencies]
python = "^3.12"
<<<<<<< HEAD
numpy = "^2.0.1"
=======
langchain-anthropic = "^0.1.22"
langchain-openai = "^0.1.21"
langchain-core = "^0.2.29"
>>>>>>> b0c2bb5c


[tool.poetry.group.dev.dependencies]
black = "^24.4.2"
flake8 = "^7.1.0"
isort = "^5.13.2"
pre-commit = "^3.7.1"
ipykernel = "^6.29.5"

[build-system]
requires = ["poetry-core"]
build-backend = "poetry.core.masonry.api"

[tool.black]
line-length = 120<|MERGE_RESOLUTION|>--- conflicted
+++ resolved
@@ -7,13 +7,10 @@
 
 [tool.poetry.dependencies]
 python = "^3.12"
-<<<<<<< HEAD
 numpy = "^2.0.1"
-=======
 langchain-anthropic = "^0.1.22"
 langchain-openai = "^0.1.21"
 langchain-core = "^0.2.29"
->>>>>>> b0c2bb5c
 
 
 [tool.poetry.group.dev.dependencies]
