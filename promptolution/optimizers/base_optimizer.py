--- conflicted
+++ resolved
@@ -97,11 +97,8 @@
         pass
 
     @abstractmethod
-<<<<<<< HEAD
     def _step(self) -> List[str]:
-=======
-    def _step(self):
->>>>>>> 6e47cd19
+
         """Perform a single optimization step.
 
         This method should be implemented by concrete optimizer classes to define
