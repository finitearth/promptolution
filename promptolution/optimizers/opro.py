"""Module implementing the OPRO (Optimization by PROmpting) algorithm."""

<<<<<<< HEAD
from typing import List, Optional
=======
from typing import Dict, List, Optional
>>>>>>> 7c052a9d

import numpy as np

from promptolution.callbacks import BaseCallback
from promptolution.config import ExperimentConfig
from promptolution.llms.base_llm import BaseLLM
from promptolution.optimizers.base_optimizer import BaseOptimizer
from promptolution.predictors.base_predictor import BasePredictor
from promptolution.tasks.base_task import BaseTask
from promptolution.templates import OPRO_TEMPLATE


class Opro(BaseOptimizer):
    """OPRO: Optimization by PROmpting.

    Implementation of the technique proposed in "Large Language Models as Optimizers"
    (Yang et al., 2023: https://arxiv.org/abs/2309.03409).

    OPRO works by providing a meta-LLM with task descriptions and previous
    prompt-score pairs to generate improved prompts for a downstream LLM.
    """

    def __init__(
        self,
<<<<<<< HEAD
        predictor: BasePredictor,
        task: BaseTask,
        prompt_template: Optional[str],
        meta_llm: BaseLLM,
        initial_prompts: List[str] = None,
        max_num_instructions: int = 20,
        num_instructions_per_step: int = 8,
        num_few_shots: int = 3,
        callbacks: List[BaseCallback] = None,
        config: ExperimentConfig = None,
=======
        meta_llm: BaseLLM,
        prompt_template: Optional[str] = None,
        max_num_instructions: int = 20,
        num_instructions_per_step: int = 8,
        num_few_shots: int = 3,
        **kwargs,
>>>>>>> 7c052a9d
    ) -> None:
        """Initialize the OPRO optimizer.

        Args:
<<<<<<< HEAD
            predictor: Predictor for prompt evaluation
            task: Task object for prompt evaluation
            meta_llm: LLM that generates improved prompts
            initial_prompts: Initial set of prompts to start optimization with
=======
            df_few_shots: DataFrame with few-shot examples (must have 'input' and 'target' columns)
            meta_llm: LLM that generates improved prompts
>>>>>>> 7c052a9d
            prompt_template: Custom meta prompt template (uses OPRO_TEMPLATE if None)
            max_num_instructions: Maximum previous instructions to include in meta prompt
            num_instructions_per_step: Number of prompts to generate in each step
            num_few_shots: Number of few-shot examples to include (0 for none)
<<<<<<< HEAD
            callbacks: List of callback functions
            config: ExperimentConfig overwriting default parameters
        """
=======
            **kwargs: Additional arguments passed to the BaseOptimizer
        """
        super().__init__(**kwargs)
>>>>>>> 7c052a9d
        self.meta_llm = meta_llm

        self.meta_prompt_template = prompt_template if prompt_template else OPRO_TEMPLATE
        self.max_num_instructions = max_num_instructions
        self.num_instructions_per_step = num_instructions_per_step
        self.num_few_shots = num_few_shots
<<<<<<< HEAD
        super().__init__(
            predictor=predictor, task=task, initial_prompts=initial_prompts, callbacks=callbacks, config=config
        )
=======
>>>>>>> 7c052a9d

    def _sample_examples(self) -> str:
        """Sample few-shot examples from the dataset.

        Returns:
            Formatted string of few-shot examples with inputs and expected outputs
        """
        idx = np.random.choice(len(self.task.xs), self.num_few_shots)
        sample_x = self.task.xs[idx]
        sample_y = self.task.ys[idx]

        return "\n".join([f"Input: {x}\nOutput: {y}" for x, y in zip(sample_x, sample_y)])

    def _format_instructions(self) -> str:
        """Format previous prompts and their scores for the meta prompt.

        Returns:
            Formatted string of previous prompts and their scores,
            sorted by ascending score (worse to better)
        """
        prompt_score_pairs = list(zip(self.prompts, self.scores))
        sorted_pairs = sorted(prompt_score_pairs, key=lambda x: x[1])
<<<<<<< HEAD

        return "".join([f"text:\n{prompt}\nscore: {int(100 * round(score, 2))}\n\n" for prompt, score in sorted_pairs])

    def _add_prompt_and_score(self, prompt: str, score: float) -> None:
        """Add a prompt and its score to the lists, maintaining max length.

        Args:
            prompt: The prompt to add
            score: The corresponding score for the prompt
        """
        if prompt in self.prompts:
            return

        self.prompts.append(prompt)
        self.scores.append(score)

        # Keep only the top-performing prompts if we exceed the maximum number of instructions
        keep_indices = np.argsort(self.scores)[-self.max_num_instructions :]
        self.prompts = [self.prompts[i] for i in keep_indices]
        self.scores = [self.scores[i] for i in keep_indices]

    def _pre_optimization_loop(self):
=======

        return "".join([f"text:\n{prompt}\nscore: {int(100 * round(score, 2))}\n\n" for prompt, score in sorted_pairs])

    def _add_prompt_and_score(self, prompt: str, score: float) -> None:
        """Add a prompt and its score to the lists, maintaining max length.

        Args:
            prompt: The prompt to add
            score: The corresponding score for the prompt
        """
        if prompt in self.prompts:
            return

        self.prompts.append(prompt)
        self.scores.append(score)

        # Keep only the top-performing prompts if we exceed the maximum number of instructions
        keep_indices = np.argsort(self.scores)[-self.max_num_instructions :]
        self.prompts = [self.prompts[i] for i in keep_indices]
        self.scores = [self.scores[i] for i in keep_indices]

    def optimize(self, n_steps: int) -> List[str]:
        """Run the OPRO optimization process.

        Args:
            n_steps: Number of optimization steps to perform

        Returns:
            List of all prompts generated during optimization
        """
>>>>>>> 7c052a9d
        self.scores = list(self.task.evaluate(self.prompts, self.predictor))
        self.meta_prompt = self.meta_prompt_template.replace("<instructions>", self._format_instructions()).replace(
            "<examples>", self._sample_examples()
        )

<<<<<<< HEAD
    def _step(self) -> List[str]:
        duplicate_prompts = 0
        for _ in range(self.num_instructions_per_step):
            generation_seed = np.random.randint(0, int(1e9))
            self.meta_llm.set_generation_seed(generation_seed)

            if self.verbosity > 1:  # pragma: no cover
                print(f"Seed: {generation_seed}")
            response = self.meta_llm.get_response([self.meta_prompt])[0]

            prompt = response.split("<prompt>")[-1].split("</prompt>")[0].strip()

            if prompt in self.prompts:
                duplicate_prompts += 1
                continue

            score = self.task.evaluate(prompt, self.predictor)[0]

            self._add_prompt_and_score(prompt, score)

            if self.verbosity > 1:  # pragma: no cover
                print(f"New Instruction: {prompt}\nScore: {score}\n")

        # Update meta prompt
        self.meta_prompt = self.meta_prompt_template.replace("<instructions>", self._format_instructions()).replace(
            "<examples>", self._sample_examples()
        )

        if self.verbosity > 1:  # pragma: no cover
            print(f"New meta prompt:\n{self.meta_prompt}\n")
=======
        for _ in range(n_steps):
            duplicate_prompts = 0
            for _ in range(self.num_instructions_per_step):
                generation_seed = np.random.randint(0, int(1e9))
                self.meta_llm.set_generation_seed(generation_seed)

                if self.verbosity > 1:
                    print(f"Seed: {generation_seed}")
                response = self.meta_llm.get_response([self.meta_prompt])[0]

                prompt = response.split("<prompt>")[-1].split("</prompt>")[0].strip()

                if prompt in self.prompts:
                    duplicate_prompts += 1
                    continue

                score = self.task.evaluate(prompt, self.predictor)[0]

                self._add_prompt_and_score(prompt, score)

                if self.verbosity > 1:
                    print(f"New Instruction: {prompt}\nScore: {score}\n")

            # Update meta prompt
            self.meta_prompt = self.meta_prompt_template.replace("<instructions>", self._format_instructions()).replace(
                "<examples>", self._sample_examples()
            )

            if self.verbosity > 1:
                print(f"New meta prompt:\n{self.meta_prompt}\n")

            continue_optimization = self._on_step_end()

            if not continue_optimization:
                break

            # stop optimization if all generated prompts are duplicates (converged)
            if duplicate_prompts == self.num_instructions_per_step:
                if self.verbosity > 0:
                    print("All generated prompts are duplicates. Stopping optimization.")
                break
>>>>>>> 7c052a9d

        self._on_train_end()
        return self.prompts<|MERGE_RESOLUTION|>--- conflicted
+++ resolved
@@ -1,10 +1,6 @@
 """Module implementing the OPRO (Optimization by PROmpting) algorithm."""
 
-<<<<<<< HEAD
 from typing import List, Optional
-=======
-from typing import Dict, List, Optional
->>>>>>> 7c052a9d
 
 import numpy as np
 
@@ -29,7 +25,6 @@
 
     def __init__(
         self,
-<<<<<<< HEAD
         predictor: BasePredictor,
         task: BaseTask,
         prompt_template: Optional[str],
@@ -40,52 +35,30 @@
         num_few_shots: int = 3,
         callbacks: List[BaseCallback] = None,
         config: ExperimentConfig = None,
-=======
-        meta_llm: BaseLLM,
-        prompt_template: Optional[str] = None,
-        max_num_instructions: int = 20,
-        num_instructions_per_step: int = 8,
-        num_few_shots: int = 3,
-        **kwargs,
->>>>>>> 7c052a9d
     ) -> None:
         """Initialize the OPRO optimizer.
 
         Args:
-<<<<<<< HEAD
             predictor: Predictor for prompt evaluation
             task: Task object for prompt evaluation
             meta_llm: LLM that generates improved prompts
             initial_prompts: Initial set of prompts to start optimization with
-=======
-            df_few_shots: DataFrame with few-shot examples (must have 'input' and 'target' columns)
-            meta_llm: LLM that generates improved prompts
->>>>>>> 7c052a9d
             prompt_template: Custom meta prompt template (uses OPRO_TEMPLATE if None)
             max_num_instructions: Maximum previous instructions to include in meta prompt
             num_instructions_per_step: Number of prompts to generate in each step
             num_few_shots: Number of few-shot examples to include (0 for none)
-<<<<<<< HEAD
             callbacks: List of callback functions
             config: ExperimentConfig overwriting default parameters
         """
-=======
-            **kwargs: Additional arguments passed to the BaseOptimizer
-        """
-        super().__init__(**kwargs)
->>>>>>> 7c052a9d
         self.meta_llm = meta_llm
 
         self.meta_prompt_template = prompt_template if prompt_template else OPRO_TEMPLATE
         self.max_num_instructions = max_num_instructions
         self.num_instructions_per_step = num_instructions_per_step
         self.num_few_shots = num_few_shots
-<<<<<<< HEAD
         super().__init__(
             predictor=predictor, task=task, initial_prompts=initial_prompts, callbacks=callbacks, config=config
         )
-=======
->>>>>>> 7c052a9d
 
     def _sample_examples(self) -> str:
         """Sample few-shot examples from the dataset.
@@ -108,7 +81,6 @@
         """
         prompt_score_pairs = list(zip(self.prompts, self.scores))
         sorted_pairs = sorted(prompt_score_pairs, key=lambda x: x[1])
-<<<<<<< HEAD
 
         return "".join([f"text:\n{prompt}\nscore: {int(100 * round(score, 2))}\n\n" for prompt, score in sorted_pairs])
 
@@ -131,44 +103,7 @@
         self.scores = [self.scores[i] for i in keep_indices]
 
     def _pre_optimization_loop(self):
-=======
 
-        return "".join([f"text:\n{prompt}\nscore: {int(100 * round(score, 2))}\n\n" for prompt, score in sorted_pairs])
-
-    def _add_prompt_and_score(self, prompt: str, score: float) -> None:
-        """Add a prompt and its score to the lists, maintaining max length.
-
-        Args:
-            prompt: The prompt to add
-            score: The corresponding score for the prompt
-        """
-        if prompt in self.prompts:
-            return
-
-        self.prompts.append(prompt)
-        self.scores.append(score)
-
-        # Keep only the top-performing prompts if we exceed the maximum number of instructions
-        keep_indices = np.argsort(self.scores)[-self.max_num_instructions :]
-        self.prompts = [self.prompts[i] for i in keep_indices]
-        self.scores = [self.scores[i] for i in keep_indices]
-
-    def optimize(self, n_steps: int) -> List[str]:
-        """Run the OPRO optimization process.
-
-        Args:
-            n_steps: Number of optimization steps to perform
-
-        Returns:
-            List of all prompts generated during optimization
-        """
->>>>>>> 7c052a9d
-        self.scores = list(self.task.evaluate(self.prompts, self.predictor))
-        self.meta_prompt = self.meta_prompt_template.replace("<instructions>", self._format_instructions()).replace(
-            "<examples>", self._sample_examples()
-        )
-
-<<<<<<< HEAD
     def _step(self) -> List[str]:
         duplicate_prompts = 0
         for _ in range(self.num_instructions_per_step):
@@ -199,49 +134,6 @@
 
         if self.verbosity > 1:  # pragma: no cover
             print(f"New meta prompt:\n{self.meta_prompt}\n")
-=======
-        for _ in range(n_steps):
-            duplicate_prompts = 0
-            for _ in range(self.num_instructions_per_step):
-                generation_seed = np.random.randint(0, int(1e9))
-                self.meta_llm.set_generation_seed(generation_seed)
-
-                if self.verbosity > 1:
-                    print(f"Seed: {generation_seed}")
-                response = self.meta_llm.get_response([self.meta_prompt])[0]
-
-                prompt = response.split("<prompt>")[-1].split("</prompt>")[0].strip()
-
-                if prompt in self.prompts:
-                    duplicate_prompts += 1
-                    continue
-
-                score = self.task.evaluate(prompt, self.predictor)[0]
-
-                self._add_prompt_and_score(prompt, score)
-
-                if self.verbosity > 1:
-                    print(f"New Instruction: {prompt}\nScore: {score}\n")
-
-            # Update meta prompt
-            self.meta_prompt = self.meta_prompt_template.replace("<instructions>", self._format_instructions()).replace(
-                "<examples>", self._sample_examples()
-            )
-
-            if self.verbosity > 1:
-                print(f"New meta prompt:\n{self.meta_prompt}\n")
-
-            continue_optimization = self._on_step_end()
-
-            if not continue_optimization:
-                break
-
-            # stop optimization if all generated prompts are duplicates (converged)
-            if duplicate_prompts == self.num_instructions_per_step:
-                if self.verbosity > 0:
-                    print("All generated prompts are duplicates. Stopping optimization.")
-                break
->>>>>>> 7c052a9d
 
         self._on_train_end()
         return self.prompts