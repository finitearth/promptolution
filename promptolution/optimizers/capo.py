--- conflicted
+++ resolved
@@ -6,7 +6,6 @@
 import numpy as np
 import pandas as pd
 
-<<<<<<< HEAD
 from promptolution.config import ExperimentConfig
 from promptolution.llms.base_llm import BaseLLM
 from promptolution.logging import get_logger
@@ -14,22 +13,12 @@
 from promptolution.predictors.base_predictor import BasePredictor
 from promptolution.tasks.base_task import BaseTask
 from promptolution.templates import (
-=======
-from promptolution import (
->>>>>>> 68b2c632
     CAPO_CROSSOVER_TEMPLATE,
     CAPO_DOWNSTREAM_TEMPLATE,
     CAPO_FEWSHOT_TEMPLATE,
     CAPO_MUTATION_TEMPLATE,
-    BaseLLM,
-    BaseOptimizer,
-    BasePredictor,
-    BaseTask,
-    ExperimentConfig,
-    get_logger,
-    get_test_statistic_func,
-    get_token_counter,
 )
+from promptolution.utils import get_test_statistic_func, get_token_counter
 
 logger = get_logger(__name__)
 
