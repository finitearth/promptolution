--- conflicted
+++ resolved
@@ -1,10 +1,6 @@
 """Module for classification tasks."""
 
-<<<<<<< HEAD
-from typing import Any, Callable, List, Tuple, Union
-=======
 from typing import Any, Callable, List, Literal, Tuple, Union
->>>>>>> ad91732c
 
 import numpy as np
 import pandas as pd
@@ -29,12 +25,8 @@
         x_column: str = "x",
         y_column: str = "y",
         n_subsamples: int = 30,
-<<<<<<< HEAD
-        eval_strategy: str = "full",
-=======
         block_size: int = 30,
-        subsample_strategy: Literal["full", "subsample", "sequential_block", "random_block"] = "full",
->>>>>>> ad91732c
+        eval_strategy: Literal["full", "subsample", "sequential_block", "random_block"] = "full",
         seed: int = 42,
         metric: Callable = accuracy_score,
         config: ExperimentConfig = None,
@@ -46,20 +38,15 @@
             description (str): Description of the task
             x_column (str, optional): Name of the column containing input texts. Defaults to "x".
             y_column (str, optional): Name of the column containing labels. Defaults to "y".
-<<<<<<< HEAD
-            n_subsamples (int, optional): Number of subsamples to use for evaluation. Defaults to 30.
-            eval_strategy (str, optional): Subsampling strategy to use. Can be "full", "subsample", "sequential_block" or "random_block". Defaults to "full".
-=======
             n_subsamples (int, optional): Number of subsamples to use. No subsampling if None. Defaults to None.
             block_size (int, optional): Block size for subsampling. Defaults to None.
-            subsample_strategy (str, optional): Subsampling strategy to use. Options:
+            eval_strategy (str, optional): Subsampling strategy to use. Options:
                 - "full": Uses the entire dataset for evaluation.
                 - "evaluated": Uses only previously evaluated datapoints from the cache.
                 - "subsample": Randomly selects n_subsamples datapoints without replacement.
                 - "sequential_block": Uses a block of block_size consecutive datapoints, advancing through blocks sequentially.
                 - "random_block": Randomly selects a block of block_size consecutive datapoints.
-                Defaults to "full".  # TODO in other pull request this is renamed to eval_strategy and we do not use block_size
->>>>>>> ad91732c
+                Defaults to "full".
             seed (int, optional): Random seed for reproducibility. Defaults to 42.
             metric (Callable, optional): Metric to use for evaluation. Defaults to accuracy_score.
             config (ExperimentConfig, optional): Configuration for the task, overriding defaults.
@@ -74,44 +61,27 @@
         self.ys = df[y_column].str.lower().values
         self.classes = df[y_column].unique()
 
-<<<<<<< HEAD
         self.eval_strategy = eval_strategy
         self.n_subsamples = n_subsamples
         self.block_idx = 0
         self.n_blocks = len(self.xs) // self.n_subsamples
-=======
-        self.subsample_strategy = subsample_strategy
-        self.n_subsamples = n_subsamples
-        self.block_size = block_size
-        self.block_idx = 0
-        self.n_blocks = len(self.xs) // self.block_size
->>>>>>> ad91732c
         self.rng = np.random.default_rng(seed)
         super().__init__(config)
 
         self.eval_cache = {}  # (prompt, x, y): scores per datapoint
         self.seq_cache = {}  # (prompt, x, y): generating sequence per datapoint
 
-<<<<<<< HEAD
-    def subsample(self, eval_strategy: str = None) -> Tuple[np.ndarray, np.ndarray]:
-        """Subsample the dataset based on the specified parameters.
-
-        Args:
-            eval_strategy (str, optional): Subsampling strategy to use instead of self.subsample_strategy. Defaults to None.
-=======
     def subsample(
-        self, strategy: Literal["full", "subsample", "sequential_block", "random_block"] = None
+        self, eval_strategy: Literal["full", "subsample", "sequential_block", "random_block"] = None
     ) -> Tuple[np.ndarray, np.ndarray]:
         """Subsample the dataset based on the specified parameters.
 
         Args:
             strategy (str, optional): Subsampling strategy to use instead of self.subsample_strategy. Defaults to None.
->>>>>>> ad91732c
 
         Returns:
             Tuple[np.ndarray, np.ndarray]: Subsampled input data and labels.
         """
-<<<<<<< HEAD
         if eval_strategy is None:
             eval_strategy = self.eval_strategy
 
@@ -136,43 +106,13 @@
 
     def _prepare_batch(
         self, prompts: List[str], xs: np.ndarray, ys: np.ndarray, eval_strategy: str
-=======
-        if strategy is None:
-            strategy = self.subsample_strategy
-
-        if strategy in ["full", "evaluated"]:
-            return self.xs, self.ys
-
-        elif strategy == "subsample":
-            indices = self.rng.choice(len(self.xs), self.n_subsamples, replace=False)
-            return self.xs[indices], self.ys[indices]
-
-        elif strategy == "random_block":
-            block_id = self.rng.integers(0, len(self.xs) // self.block_size)
-            indices = np.arange(block_id * self.block_size, (block_id + 1) * self.block_size)
-            return self.xs[indices], self.ys[indices]
-
-        elif strategy == "sequential_block":
-            indices = np.arange(self.block_idx * self.block_size, (self.block_idx + 1) * self.block_size)
-            return self.xs[indices], self.ys[indices]
-
-        else:
-            raise ValueError(f"Unknown subsampling strategy: '{strategy}'")
-
-    def _prepare_batch(
-        self, prompts: List[str], xs: np.ndarray, ys: np.ndarray, strategy: str
->>>>>>> ad91732c
     ) -> List[Tuple[str, str, str]]:
         """Generates (prompt, x, y) keys that require prediction.
 
         If strategy is "evaluated", returns an empty list.
         Otherwise, returns keys not found in eval_cache.
         """
-<<<<<<< HEAD
         if eval_strategy == "evaluated":
-=======
-        if strategy == "evaluated":
->>>>>>> ad91732c
             return []
 
         keys_to_predict = []
@@ -213,28 +153,17 @@
         system_prompts: List[str] = None,
         return_agg_scores: bool = True,
         return_seq: bool = False,
-<<<<<<< HEAD
         eval_strategy: str = None,
-=======
-        strategy: str = None,
->>>>>>> ad91732c
     ) -> Union[np.ndarray, Tuple[np.ndarray, Union[List[Any], np.ndarray]]]:
         """Evaluate a set of prompts using a given predictor.
 
         This method orchestrates subsampling, prediction, caching, and result collection.
         """
         prompts = [prompts] if isinstance(prompts, str) else prompts
-<<<<<<< HEAD
         eval_strategy = eval_strategy or self.eval_strategy
 
         xs, ys = self.subsample(eval_strategy=eval_strategy)
         batches = self._prepare_batch(prompts, xs, ys, eval_strategy)
-=======
-        strategy = strategy or self.subsample_strategy
-
-        xs, ys = self.subsample(strategy=strategy)
-        batches = self._prepare_batch(prompts, xs, ys, strategy)
->>>>>>> ad91732c
         prompts_to_evaluate, xs_to_evaluate, ys_to_evaluate = zip(*batches) if batches else ([], [], [])
 
         preds = predictor.predict(
@@ -286,43 +215,29 @@
         self.xs = np.delete(self.xs, indices)
         self.ys = np.delete(self.ys, indices)
 
-<<<<<<< HEAD
         self.n_blocks = len(self.xs) // self.n_subsamples
-=======
-        self.n_blocks = len(self.xs) // self.block_size
->>>>>>> ad91732c
         self.block_idx = min(self.block_idx, self.n_blocks - 1)
 
         return df
 
     def increment_block_idx(self) -> None:
-<<<<<<< HEAD
         """Increment the block index for subsampling.
 
         Raises:
             ValueError: If the eval_strategy does not contain "block".
         """
         if "block" not in self.eval_strategy:
-=======
-        """Increment the block index for subsampling."""
-        if "block" not in self.subsample_strategy:
->>>>>>> ad91732c
             raise ValueError("Block increment is only valid for block subsampling.")
         self.block_idx += 1
         if self.block_idx >= self.n_blocks:
             self.block_idx = 0
 
     def reset_block_idx(self) -> None:
-<<<<<<< HEAD
         """Reset the block index for subsampling.
 
         Raises:
             ValueError: If the eval_strategy does not contain "block".
         """
         if "block" not in self.eval_strategy:
-=======
-        """Reset the block index for subsampling."""
-        if "block" not in self.subsample_strategy:
->>>>>>> ad91732c
             raise ValueError("Block reset is only valid for block subsampling.")
         self.block_idx = 0