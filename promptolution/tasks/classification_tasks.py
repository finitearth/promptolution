--- conflicted
+++ resolved
@@ -1,14 +1,13 @@
 """Module for classification tasks."""
 
+import json
 import json
 from pathlib import Path
 from typing import Callable, Dict, List, Literal, Optional
+from typing import Callable, Dict, List, Literal, Optional
 
 import numpy as np
-<<<<<<< HEAD
 import pandas as pd
-=======
->>>>>>> 4aa104bd
 from sklearn.metrics import accuracy_score
 
 from promptolution.predictors.base_predictor import BasePredictor
@@ -23,6 +22,7 @@
 
     Attributes:
         task_id (str): Unique identifier for the task.
+        path (Path): Path to the dataset description JSON file, and initial prompts.
         path (Path): Path to the dataset description JSON file, and initial prompts.
         dataset_json (Dict): Dictionary containing dataset information.
         description (Optional[str]): Description of the task.
@@ -31,7 +31,9 @@
         ys (Optional[np.ndarray]): Ground truth labels for the task.
         classes (Optional[List]): List of possible class labels.
         seed (int): Random seed for reproducibility.
+        seed (int): Random seed for reproducibility.
         split (Literal["dev", "test"]): Dataset split to use.
+        metric (Callable): Metric to use as an evaluation score for the prompts.
         metric (Callable): Metric to use as an evaluation score for the prompts.
 
     Inherits from:
@@ -51,11 +53,15 @@
         Args:
             task_id (str): Unique identifier for the task.
             dataset_path (str): Path to the dataset description JSON file.
+            dataset_path (str): Path to the dataset description JSON file.
             seed (int, optional): Random seed for reproducibility. Defaults to 42.
             split (Literal["dev", "test"], optional): Dataset split to use. Defaults to "dev".
             metric (Callable): Metric to use as an evaluation score for the prompts. Defaults to sklearn's accuracy.
+            metric (Callable): Metric to use as an evaluation score for the prompts. Defaults to sklearn's accuracy.
         """
         self.task_id: str = task_id
+        self.path: Path = dataset_path
+        self.dataset_json: Dict = json.loads((dataset_path / Path("description.json")).read_text())
         self.path: Path = dataset_path
         self.dataset_json: Dict = json.loads((dataset_path / Path("description.json")).read_text())
         self.description: Optional[str] = None
@@ -64,6 +70,7 @@
         self.ys: Optional[np.ndarray] = None
         self.classes: Optional[List] = None
         self.split: Literal["dev", "test"] = split
+        self.metric = metric
         self.metric = metric
         self._parse_task()
         self.reset_seed(seed)
@@ -176,6 +183,9 @@
             subsample (bool, optional): Whether to use subsampling.
             If set to true, samples a different subset per call. Defaults to False.
             return_seq (bool, optional): whether to return the generating sequence
+            subsample (bool, optional): Whether to use subsampling.
+            If set to true, samples a different subset per call. Defaults to False.
+            return_seq (bool, optional): whether to return the generating sequence
 
         Returns:
             np.ndarray: Array of accuracy scores for each prompt.
@@ -203,6 +213,17 @@
             return scores, seqs
 
         return scores
+        preds = predictor.predict(prompts, xs_subsample, return_seq=return_seq)
+
+        if return_seq:
+            preds, seqs = preds
+
+        scores = np.array([self.metric(ys_subsample, pred) for pred in preds])
+
+        if return_seq:
+            return scores, seqs
+
+        return scores
 
     def reset_seed(self, seed: int = None):
         """Reset the random seed."""
