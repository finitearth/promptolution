"""Module for classification tasks."""


import numpy as np
import pandas as pd
from sklearn.metrics import accuracy_score

<<<<<<< HEAD
from typing import TYPE_CHECKING, Any, Callable, Literal, Optional
=======
from typing import TYPE_CHECKING, Callable, List, Literal
>>>>>>> b7e34a9a

from promptolution.tasks.base_task import BaseTask

if TYPE_CHECKING:  # pragma: no cover
    from promptolution.utils.config import ExperimentConfig


class ClassificationTask(BaseTask):
    """A class representing a classification task in the promptolution library.

    This class handles the loading and management of classification datasets,
    as well as the evaluation of predictors on these datasets.
    """

    def __init__(
        self,
        df: pd.DataFrame,
        task_description: Optional[str] = None,
        x_column: str = "x",
        y_column: str = "y",
        n_subsamples: int = 30,
        eval_strategy: Literal["full", "subsample", "sequential_block", "random_block"] = "full",
        seed: int = 42,
        metric: Callable[[Any, Any], float] = accuracy_score,
        config: Optional["ExperimentConfig"] = None,
    ) -> None:
        """Initialize the ClassificationTask from a pandas DataFrame.

        Args:
            df (pd.DataFrame): Input DataFrame containing the data
            task_description (str): Description of the task
            x_column (str, optional): Name of the column containing input texts. Defaults to "x".
            y_column (str, optional): Name of the column containing labels. Defaults to "y".
            n_subsamples (int, optional): Number of subsamples to use. No subsampling if None. Defaults to None.
            eval_strategy (str, optional): Subsampling strategy to use. Options:
                - "full": Uses the entire dataset for evaluation.
                - "evaluated": Uses only previously evaluated datapoints from the cache.
                - "subsample": Randomly selects n_subsamples datapoints without replacement.
                - "sequential_block": Uses a block of block_size consecutive datapoints, advancing through blocks sequentially.
                - "random_block": Randomly selects a block of block_size consecutive datapoints.
                Defaults to "full".
            seed (int, optional): Random seed for reproducibility. Defaults to 42.
            metric (Callable, optional): Metric to use for evaluation. Defaults to accuracy_score.
            config (ExperimentConfig, optional): Configuration for the task, overriding defaults.
        """
        self.metric = metric
        super().__init__(
            df=df,
            x_column=x_column,
            y_column=y_column,
            task_description=task_description,
            n_subsamples=n_subsamples,
            eval_strategy=eval_strategy,
            seed=seed,
            config=config,
        )
        self.ys: np.ndarray[Any, Any] = (
            df[self.y_column].str.lower().values.astype(str)
        )  # Ensure y values are lowercase for consistent comparison
        self.classes = np.unique(self.ys)

<<<<<<< HEAD
    def _single_evaluate(self, x: str, y: str, pred: str) -> float:
        """Calculate the score for a single prediction."""
        return float(self.metric([y], [pred]))
=======
    def _evaluate(self, xs: np.ndarray, ys: np.ndarray, preds: np.ndarray) -> List[float]:
        """Calculate the score for a single prediction."""
        scores = []
        for pred, y in zip(preds, ys):
            scores.append(self.metric([y], [pred]))
        return scores
>>>>>>> b7e34a9a
<|MERGE_RESOLUTION|>--- conflicted
+++ resolved
@@ -5,11 +5,7 @@
 import pandas as pd
 from sklearn.metrics import accuracy_score
 
-<<<<<<< HEAD
-from typing import TYPE_CHECKING, Any, Callable, Literal, Optional
-=======
-from typing import TYPE_CHECKING, Callable, List, Literal
->>>>>>> b7e34a9a
+from typing import TYPE_CHECKING, Any, Callable, List, Literal, Optional, Union
 
 from promptolution.tasks.base_task import BaseTask
 
@@ -71,15 +67,11 @@
         )  # Ensure y values are lowercase for consistent comparison
         self.classes = np.unique(self.ys)
 
-<<<<<<< HEAD
-    def _single_evaluate(self, x: str, y: str, pred: str) -> float:
-        """Calculate the score for a single prediction."""
-        return float(self.metric([y], [pred]))
-=======
-    def _evaluate(self, xs: np.ndarray, ys: np.ndarray, preds: np.ndarray) -> List[float]:
+    def _evaluate(
+        self, xs: Union[List[str], np.ndarray], ys: Union[List[str], np.ndarray], preds: Union[List[str], np.ndarray]
+    ) -> List[float]:
         """Calculate the score for a single prediction."""
         scores = []
         for pred, y in zip(preds, ys):
             scores.append(self.metric([y], [pred]))
-        return scores
->>>>>>> b7e34a9a
+        return scores