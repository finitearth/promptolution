--- conflicted
+++ resolved
@@ -1,69 +1,3 @@
 """Module for task-related functions and classes."""
-<<<<<<< HEAD
-import json
-from pathlib import Path
-from typing import List, Literal, Union
-
-import pandas as pd
-
 from promptolution.tasks.base_task import BaseTask, DummyTask
-from promptolution.tasks.classification_tasks import ClassificationTask
-
-
-def get_task(
-    config=None,
-    split: Literal["dev", "test"] = "dev",
-    dataset: Union[Path, pd.DataFrame] = None,
-    task_name: str = None,
-    random_seed: int = None,
-) -> BaseTask:
-    """Create and return an task instance.
-
-    This function supports creating multiple tasks, including a special 'dummy' task
-    for testing purposes and classification tasks based on parsed config, or alternativly
-    the parsed arguments.
-
-    Args:
-        config (Config): Configuration object containing the task details.
-        split (str): Split of the dataset to use for the task (default: 'dev').
-        dataset (Path or pd.DataFrame): Path to the dataset containing the task description
-            or a pandas DataFrame with the dataset.
-        task_name (str): Name of the task to create.
-        random_seed (int): Random seed for the task.
-
-    Returns:
-        BaseTask: A list of instantiated task objects.
-
-    Raises:
-        FileNotFoundError: If the task description file is not found.
-        json.JSONDecodeError: If the task description file is not valid JSON.
-
-    Notes:
-        - The 'dummy' task is a special case that creates a DummyTask instance.
-        - For all other tasks, a ClassificationTask instance is created.
-        - The task description is loaded from a 'description.json' file in the dataset path.
-    """
-    if dataset is None:
-        dataset = config.dataset
-    if task_name is None:
-        task_name = config.task_name
-    if random_seed is None:
-        random_seed = config.random_seed
-    if task_name == "dummy":
-        task = DummyTask()
-        return task
-
-    if isinstance(dataset, pd.DataFrame):
-        initial_prompts = config.init_prompts
-        task = ClassificationTask.from_dataframe(
-            dataset, task_name, split=split, seed=random_seed, initial_prompts=initial_prompts
-        )
-    else:
-        task_description_path = Path(dataset)
-        task = ClassificationTask(task_description_path, task_name, split=split, seed=random_seed)
-
-    return task
-=======
-from promptolution.tasks.base_task import BaseTask, DummyTask
-from promptolution.tasks.classification_tasks import ClassificationTask
->>>>>>> 5d33d978
+from promptolution.tasks.classification_tasks import ClassificationTask