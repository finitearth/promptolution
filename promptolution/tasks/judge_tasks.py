--- conflicted
+++ resolved
@@ -141,11 +141,7 @@
                 score = (score - self.min_score) / (self.max_score - self.min_score)
                 score = max(0.0, min(1.0, score))
             except ValueError:
-<<<<<<< HEAD
-                logger.warning(f"Failed to parse '{judge_response}' as score. Defaulting to 0.0.")
-=======
                 logger.warning(f"Failed to parse score '{score}' as float. Defaulting to a score 0.0.")
->>>>>>> 91585f82
                 score = 0.0
 
             scores.append(score)
