"""Module for LLM predictors."""

from typing import Literal

from .base_predictor import DummyPredictor
from .classificator import FirstOccurrenceClassificator, MarkerBasedClassificator


<<<<<<< HEAD
def get_predictor(downstream_llm=None, type: str = "first_occurrence", *args, **kwargs):
    """Factory function to create and return a predictor instance based on the provided name.

    This function supports two types of predictors:
    1. DummyPredictor: A mock predictor for testing purposes.
    2. FirstOccurrenceClassificator: A real predictor using a language model for classification tasks.

    Args:
        name (str): Identifier for the predictor to use. Special case:
                    - "dummy" for DummyPredictor
                    - Any other string for FirstOccurrenceClassificator with the specified LLM
        type ()
=======
def get_predictor(
    downstream_llm=None, type: Literal["first_occurence", "marker"] = "first_occurrence", *args, **kwargs
):
    """Factory function to create and return a predictor instance.

    This function supports three types of predictors:
    1. DummyPredictor: A mock predictor for testing purposes when no downstream_llm is provided.
    2. FirstOccurrenceClassificator: A predictor that classifies based on first occurrence of the label.
    3. MarkerBasedClassificator: A predictor that classifies based on a marker.

    Args:
        downstream_llm: The language model to use for prediction. If None, returns a DummyPredictor.
        type (Literal["first_occurrence", "marker"]): The type of predictor to create:
                    - "first_occurrence" (default) for FirstOccurrenceClassificator
                    - "marker" for MarkerBasedClassificator
>>>>>>> 8ecc6a8b
        *args: Variable length argument list passed to the predictor constructor.
        **kwargs: Arbitrary keyword arguments passed to the predictor constructor.

    Returns:
<<<<<<< HEAD
        An instance of DummyPredictor or FirstOccurrenceClassificator based on the name.

    Notes:
        - For non-dummy predictors, this function calls get_llm to obtain the language model.
        - The batch_size for the language model is currently commented out and not used.

    Examples:
        >>> dummy_pred = get_predictor("dummy", classes=["A", "B", "C"])
        >>> real_pred = get_predictor("gpt-3.5-turbo", classes=["positive", "negative"])
=======
        An instance of DummyPredictor, FirstOccurrenceClassificator, or MarkerBasedClassificator.
>>>>>>> 8ecc6a8b
    """
    if downstream_llm is None:
        return DummyPredictor("", *args, **kwargs)

    if type == "first_occurrence":
        return FirstOccurrenceClassificator(downstream_llm, *args, **kwargs)
    elif type == "marker":
<<<<<<< HEAD
        return MarkerBasedClassificator(downstream_llm, *args, **kwargs)
=======
        return MarkerBasedClassificator(downstream_llm, *args, **kwargs)
    else:
        raise ValueError(f"Invalid predictor type: '{type}'")
>>>>>>> 8ecc6a8b
<|MERGE_RESOLUTION|>--- conflicted
+++ resolved
@@ -6,20 +6,6 @@
 from .classificator import FirstOccurrenceClassificator, MarkerBasedClassificator
 
 
-<<<<<<< HEAD
-def get_predictor(downstream_llm=None, type: str = "first_occurrence", *args, **kwargs):
-    """Factory function to create and return a predictor instance based on the provided name.
-
-    This function supports two types of predictors:
-    1. DummyPredictor: A mock predictor for testing purposes.
-    2. FirstOccurrenceClassificator: A real predictor using a language model for classification tasks.
-
-    Args:
-        name (str): Identifier for the predictor to use. Special case:
-                    - "dummy" for DummyPredictor
-                    - Any other string for FirstOccurrenceClassificator with the specified LLM
-        type ()
-=======
 def get_predictor(
     downstream_llm=None, type: Literal["first_occurence", "marker"] = "first_occurrence", *args, **kwargs
 ):
@@ -35,24 +21,11 @@
         type (Literal["first_occurrence", "marker"]): The type of predictor to create:
                     - "first_occurrence" (default) for FirstOccurrenceClassificator
                     - "marker" for MarkerBasedClassificator
->>>>>>> 8ecc6a8b
         *args: Variable length argument list passed to the predictor constructor.
         **kwargs: Arbitrary keyword arguments passed to the predictor constructor.
 
     Returns:
-<<<<<<< HEAD
-        An instance of DummyPredictor or FirstOccurrenceClassificator based on the name.
-
-    Notes:
-        - For non-dummy predictors, this function calls get_llm to obtain the language model.
-        - The batch_size for the language model is currently commented out and not used.
-
-    Examples:
-        >>> dummy_pred = get_predictor("dummy", classes=["A", "B", "C"])
-        >>> real_pred = get_predictor("gpt-3.5-turbo", classes=["positive", "negative"])
-=======
         An instance of DummyPredictor, FirstOccurrenceClassificator, or MarkerBasedClassificator.
->>>>>>> 8ecc6a8b
     """
     if downstream_llm is None:
         return DummyPredictor("", *args, **kwargs)
@@ -60,10 +33,6 @@
     if type == "first_occurrence":
         return FirstOccurrenceClassificator(downstream_llm, *args, **kwargs)
     elif type == "marker":
-<<<<<<< HEAD
-        return MarkerBasedClassificator(downstream_llm, *args, **kwargs)
-=======
         return MarkerBasedClassificator(downstream_llm, *args, **kwargs)
     else:
-        raise ValueError(f"Invalid predictor type: '{type}'")
->>>>>>> 8ecc6a8b
+        raise ValueError(f"Invalid predictor type: '{type}'")