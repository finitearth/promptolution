"""Utility functions for prompt creation."""

from typing import List, Union

import numpy as np

from promptolution.llms.base_llm import BaseLLM
from promptolution.tasks.base_task import BaseTask
from promptolution.tasks.classification_tasks import ClassificationTask
from promptolution.templates import PROMPT_CREATION_TEMPLATE, PROMPT_CREATION_TEMPLATE_TD, PROMPT_VARIATION_TEMPLATE


def create_prompt_variation(prompt: Union[List[str], str], llm: BaseLLM, meta_prompt: str = None) -> List[str]:
    """Generate a variation of the given prompt(s) while keeping the semantic meaning.

    Idea taken from the paper Zhou et al. (2021) https://arxiv.org/pdf/2211.01910

    Args:
        prompt (Union[List[str], str]): The prompt(s) to generate variations of.
        llm (BaseLLM): The language model to use for generating the variations.
        meta_prompt (str): The meta prompt to use for generating the variations.
        If None, a default meta prompt is used. Should contain <prev_prompt> tag.

    Returns:
        List[str]: A list of generated variations of the input prompt(s).
    """
    meta_prompt = PROMPT_VARIATION_TEMPLATE if meta_prompt is None else meta_prompt

    if isinstance(prompt, str):
        prompt = [prompt]
    varied_prompts = llm.get_response([meta_prompt.replace("<prev_prompt>", p) for p in prompt])

    varied_prompts = [p.split("</prompt>")[0].split("<prompt>")[-1] for p in varied_prompts]

    return varied_prompts


def create_prompts_from_samples(
    task: BaseTask,
    llm: BaseLLM,
    meta_prompt: str = None,
    n_samples: int = 3,
    task_description: str = None,
    n_prompts: int = 1,
<<<<<<< HEAD
    get_uniform_labels: bool = False,
=======
>>>>>>> ec5b7094
) -> List[str]:
    """Generate a set of prompts from dataset examples sampled from a given task.

    Idea taken from the paper Zhou et al. (2021) https://arxiv.org/pdf/2211.01910
    Samples are selected, such that
    (1) all possible classes are represented
    (2) the samples are as representative as possible

    Args:
        task (BaseTask): The task to generate prompts for.
        Xs and Ys from this object are used to generate the prompts.
        llm (BaseLLM): The language model to use for generating the prompts.
        meta_prompt (str): The meta prompt to use for generating the prompts.
        If None, a default meta prompt is used.
        n_samples (int): The number of samples to use for generating prompts.
        task_description (str): The description of the task to include in the prompt.
        n_prompts (int): The number of prompts to generate.
<<<<<<< HEAD
        get_uniform_labels (bool): If True, samples are selected such that all classes are represented.
=======
>>>>>>> ec5b7094

    Returns:
        List[str]: A list of generated prompts.
    """
<<<<<<< HEAD
    if meta_prompt is None:
        meta_prompt_template = PROMPT_CREATION_TEMPLATE
    if task_description is not None:
        meta_prompt_template = PROMPT_CREATION_TEMPLATE_TD.replace("<task_desc>", task_description)
    meta_prompts = []
    for _ in range(n_prompts):
        if isinstance(task, ClassificationTask) and get_uniform_labels:
=======
    meta_prompts = []
    for _ in range(n_prompts):
        if isinstance(task, ClassificationTask):
>>>>>>> ec5b7094
            # if classification task sample such that all classes are represented
            unique_labels, counts = np.unique(task.ys, return_counts=True)
            proportions = counts / len(task.ys)
            samples_per_class = np.round(proportions * n_samples).astype(int)
            samples_per_class = np.maximum(samples_per_class, 1)

            # sample
            xs = []
            ys = []
            for label, n_samples in zip(unique_labels, samples_per_class):
                indices = np.where(task.ys == label)[0]
                indices = np.random.choice(indices, n_samples, replace=False)
                xs.extend(task.xs[indices])
                ys.extend(task.ys[indices])

        else:
            # if not classification task, sample randomly
            indices = np.random.choice(len(task.xs), n_samples, replace=False)
            xs = task.xs[indices].tolist()
            ys = task.ys[indices].tolist()

<<<<<<< HEAD
        examples = "\n\n".join([f"Input: {x}\nOutput: {y}" for x, y in zip(xs, ys)])
        meta_prompt = meta_prompt_template.replace("<input_output_pairs>", examples)
        meta_prompts.append(meta_prompt)

=======
        if meta_prompt is None:
            meta_prompt = PROMPT_CREATION_TEMPLATE
        if task_description is None:
            meta_prompt = PROMPT_CREATION_TEMPLATE_TD.replace("<task_desc>", task_description)
        examples = "\n\n".join([f"Input: {x}\nOutput: {y}" for x, y in zip(xs, ys)])
        meta_prompt = meta_prompt.replace("<input_output_pairs>", examples)
        meta_prompts.append(meta_prompt)
>>>>>>> ec5b7094
    prompts = llm.get_response(meta_prompts)
    prompts = [prompt.split("</prompt>")[0].split("<prompt>")[-1].strip() for prompt in prompts]

    return prompts<|MERGE_RESOLUTION|>--- conflicted
+++ resolved
@@ -42,10 +42,7 @@
     n_samples: int = 3,
     task_description: str = None,
     n_prompts: int = 1,
-<<<<<<< HEAD
     get_uniform_labels: bool = False,
-=======
->>>>>>> ec5b7094
 ) -> List[str]:
     """Generate a set of prompts from dataset examples sampled from a given task.
 
@@ -63,15 +60,11 @@
         n_samples (int): The number of samples to use for generating prompts.
         task_description (str): The description of the task to include in the prompt.
         n_prompts (int): The number of prompts to generate.
-<<<<<<< HEAD
         get_uniform_labels (bool): If True, samples are selected such that all classes are represented.
-=======
->>>>>>> ec5b7094
 
     Returns:
         List[str]: A list of generated prompts.
     """
-<<<<<<< HEAD
     if meta_prompt is None:
         meta_prompt_template = PROMPT_CREATION_TEMPLATE
     if task_description is not None:
@@ -79,11 +72,6 @@
     meta_prompts = []
     for _ in range(n_prompts):
         if isinstance(task, ClassificationTask) and get_uniform_labels:
-=======
-    meta_prompts = []
-    for _ in range(n_prompts):
-        if isinstance(task, ClassificationTask):
->>>>>>> ec5b7094
             # if classification task sample such that all classes are represented
             unique_labels, counts = np.unique(task.ys, return_counts=True)
             proportions = counts / len(task.ys)
@@ -105,20 +93,9 @@
             xs = task.xs[indices].tolist()
             ys = task.ys[indices].tolist()
 
-<<<<<<< HEAD
         examples = "\n\n".join([f"Input: {x}\nOutput: {y}" for x, y in zip(xs, ys)])
         meta_prompt = meta_prompt_template.replace("<input_output_pairs>", examples)
         meta_prompts.append(meta_prompt)
-
-=======
-        if meta_prompt is None:
-            meta_prompt = PROMPT_CREATION_TEMPLATE
-        if task_description is None:
-            meta_prompt = PROMPT_CREATION_TEMPLATE_TD.replace("<task_desc>", task_description)
-        examples = "\n\n".join([f"Input: {x}\nOutput: {y}" for x, y in zip(xs, ys)])
-        meta_prompt = meta_prompt.replace("<input_output_pairs>", examples)
-        meta_prompts.append(meta_prompt)
->>>>>>> ec5b7094
     prompts = llm.get_response(meta_prompts)
     prompts = [prompt.split("</prompt>")[0].split("<prompt>")[-1].strip() for prompt in prompts]
 
