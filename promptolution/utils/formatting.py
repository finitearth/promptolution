--- conflicted
+++ resolved
@@ -2,7 +2,6 @@
 from typing import List, Union, overload
 
 
-<<<<<<< HEAD
 @overload
 def extract_from_tag(text: str, start_tag: str, end_tag: str) -> str:
     ...
@@ -13,10 +12,7 @@
     ...
 
 
-def extract_from_tag(text: Union[List[str], str], start_tag: str, end_tag: str) -> Union[List[str], str]:
-    """Extracts content from a string between specified start and end tags."""
-=======
-def extract_from_tag(text: str, start_tag: str, end_tag: str) -> Union[List[str], str]:
+def extract_from_tag(text: Union[str, List[str]], start_tag: str, end_tag: str) -> Union[List[str], str]:
     """Extracts content from a string between specified start and end tags.
 
     Args:
@@ -27,7 +23,6 @@
     Returns:
         Union[List[str], str]: The extracted content, either as a list or a single string.
     """
->>>>>>> 91585f82
     was_list = True
     if isinstance(text, str):
         text = [text]
