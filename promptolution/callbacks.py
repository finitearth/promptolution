--- conflicted
+++ resolved
@@ -66,6 +66,8 @@
         self.step += 1
         time = datetime.now().strftime("%d-%m-%y %H:%M:%S:%f")
         self.logger.critical(f"{time} - ✨Step {self.step} ended✨")
+        time = datetime.now().strftime("%d-%m-%y %H:%M:%S:%f")
+        self.logger.critical(f"{time} - ✨Step {self.step} ended✨")
         for i, (prompt, score) in enumerate(zip(optimizer.prompts, optimizer.scores)):
             self.logger.critical(f"*** Prompt {i}: Score: {score}")
             self.logger.critical(f"{prompt}")
@@ -80,10 +82,13 @@
         logs: Additional information to log.
         """
         time = datetime.now().strftime("%d-%m-%y %H:%M:%S:%f")
+        time = datetime.now().strftime("%d-%m-%y %H:%M:%S:%f")
         if logs is None:
+            self.logger.critical(f"{time} - Training ended")
             self.logger.critical(f"{time} - Training ended")
         else:
             self.logger.critical(f"{time} - Training ended - {logs}")
+            self.logger.critical(f"{time} - Training ended - {logs}")
 
         return True
 
@@ -109,7 +114,6 @@
         if not os.path.exists(dir):
             os.makedirs(dir)
 
-<<<<<<< HEAD
         self.file_type = file_type
 
         if file_type == "parquet":
@@ -120,15 +124,6 @@
             raise ValueError(f"File type {file_type} not supported.")
 
         self.step = 0
-=======
-        self.dir = dir
-        self.dir = dir
-        self.step = 0
-        self.input_tokens = 0
-        self.output_tokens = 0
-        self.start_time = datetime.now()
-        self.step_time = datetime.now()
->>>>>>> c12ab62f
 
     def on_step_end(self, optimizer):
         """Save prompts and scores to csv.
@@ -140,20 +135,13 @@
         df = pd.DataFrame(
             {
                 "step": [self.step] * len(optimizer.prompts),
-<<<<<<< HEAD
                 "input_tokens": [optimizer.meta_llm.input_token_count] * len(optimizer.prompts),
                 "output_tokens": [optimizer.meta_llm.output_token_count] * len(optimizer.prompts),
                 "time": [datetime.now().total_seconds()] * len(optimizer.prompts),
-=======
-                "input_tokens": [optimizer.meta_llm.input_token_count - self.input_tokens] * len(optimizer.prompts),
-                "output_tokens": [optimizer.meta_llm.output_token_count - self.output_tokens] * len(optimizer.prompts),
-                "time_elapsed": [(datetime.now() - self.step_time).total_seconds()] * len(optimizer.prompts),
->>>>>>> c12ab62f
                 "score": optimizer.scores,
                 "prompt": optimizer.prompts,
             }
         )
-<<<<<<< HEAD
 
         if self.file_type == "parquet":
             if self.step == 1:
@@ -165,42 +153,6 @@
                 df.to_csv(self.path, index=False)
             else:
                 df.to_csv(self.path, mode="a", header=False, index=False)
-=======
-        self.step_time = datetime.now()
-        self.input_tokens = optimizer.meta_llm.input_token_count
-        self.output_tokens = optimizer.meta_llm.output_token_count
-
-        if not os.path.exists(self.dir + "step_results.csv"):
-            df.to_csv(self.dir + "step_results.csv", index=False)
-        else:
-            df.to_csv(self.dir + "step_results.csv", mode="a", header=False, index=False)
-
-        return True
-
-    def on_train_end(self, optimizer):
-        """Called at the end of training.
-
-        Args:
-        optimizer: The optimizer object that called the callback.
-        """
-        df = pd.DataFrame(
-            dict(
-                steps=self.step,
-                input_tokens=optimizer.meta_llm.input_token_count,
-                output_tokens=optimizer.meta_llm.output_token_count,
-                time_elapsed=(datetime.now() - self.start_time).total_seconds(),
-                time=datetime.now(),
-                score=np.array(optimizer.scores).mean(),
-                best_prompts=str(optimizer.prompts),
-            ),
-            index=[0],
-        )
-
-        if not os.path.exists(self.dir + "train_results.csv"):
-            df.to_csv(self.dir + "train_results.csv", index=False)
-        else:
-            df.to_csv(self.dir + "train_results.csv", mode="a", header=False, index=False)
->>>>>>> c12ab62f
 
         return True
 
