--- conflicted
+++ resolved
@@ -3,9 +3,9 @@
 
 from typing import List
 
+from promptolution import get_logger
 from promptolution.config import ExperimentConfig
 from promptolution.llms.base_llm import BaseLLM
-from promptolution.logging import get_logger
 
 logger = get_logger(__name__)
 
@@ -108,18 +108,9 @@
         self.llm = LLM(**llm_params)
 
         if batch_size is None:
-<<<<<<< HEAD
             cache_config = self.llm.llm_engine.model_executor.cache_config
             self.batch_size = int((cache_config.gpu_blocks * cache_config.block_size / self.max_model_len) * 0.95)
             logger.info(f"🚀 Batch size set to {self.batch_size} based on GPU memory.")
-=======
-            gpu_blocks = self.llm.llm_engine.model_executor.cache_config.num_gpu_blocks
-            block_size = (
-                self.llm.llm_engine.model_executor.cache_config.block_size
-            )  # TODO rename, block_size is misleading
-            self.batch_size = int((gpu_blocks * block_size / self.max_model_len) * 0.95)
-            logger.info(f"Batch size set to {self.batch_size} based on GPU memory.")
->>>>>>> ad91732c
         else:
             self.batch_size = batch_size
 
