"""Module for running language models locally using the vLLM library."""


from logging import INFO, Logger
from typing import List

try:
    import torch
    from transformers import AutoTokenizer
    from vllm import LLM, SamplingParams
except ImportError as e:
    import logging

    logger = logging.getLogger(__name__)
    logger.warning(f"Could not import vllm, torch or transformers in vllm.py: {e}")

from promptolution.llms.base_llm import BaseLLM

logger = Logger(__name__)
logger.setLevel(INFO)


class VLLM(BaseLLM):
    """A class for running language models using the vLLM library.

    This class sets up a vLLM inference engine with specified model parameters
    and provides a method to generate responses for given prompts.

    Attributes:
        llm (vllm.LLM): The vLLM inference engine.
        tokenizer (transformers.PreTrainedTokenizer): The tokenizer for the model.
        sampling_params (vllm.SamplingParams): Parameters for text generation.

    Methods:
        get_response: Generate responses for a list of prompts.
        update_token_count: Update the token count based on the given inputs and outputs.
    """

    def __init__(
        self,
        model_id: str,
        batch_size: int | None = None,
        max_generated_tokens: int = 256,
        temperature: float = 0.1,
        top_p: float = 0.9,
        model_storage_path: str | None = None,
<<<<<<< HEAD
=======
        token: str | None = None,
>>>>>>> ec5b7094
        dtype: str = "auto",
        tensor_parallel_size: int = 1,
        gpu_memory_utilization: float = 0.95,
        max_model_len: int = 2048,
        trust_remote_code: bool = False,
<<<<<<< HEAD
        seed: int = 42,
=======
>>>>>>> ec5b7094
        **kwargs,
    ):
        """Initialize the VLLM with a specific model.

        Args:
            model_id (str): The identifier of the model to use.
            batch_size (int, optional): The batch size for text generation. Defaults to 8.
            max_generated_tokens (int, optional): Maximum number of tokens to generate. Defaults to 256.
            temperature (float, optional): Sampling temperature. Defaults to 0.1.
            top_p (float, optional): Top-p sampling parameter. Defaults to 0.9.
            model_storage_path (str, optional): Directory to store the model. Defaults to None.
            token: (str, optional): Token for accessing the model - not used in implementation yet.
            dtype (str, optional): Data type for model weights. Defaults to "float16".
            tensor_parallel_size (int, optional): Number of GPUs for tensor parallelism. Defaults to 1.
            gpu_memory_utilization (float, optional): Fraction of GPU memory to use. Defaults to 0.95.
            max_model_len (int, optional): Maximum sequence length for the model. Defaults to 2048.
            trust_remote_code (bool, optional): Whether to trust remote code. Defaults to False.
<<<<<<< HEAD
            seed (int, optional): Random seed for the model. Defaults to 42.
=======
>>>>>>> ec5b7094
            **kwargs: Additional keyword arguments to pass to the LLM class initialization.

        Note:
            This method sets up a vLLM engine with specified parameters for efficient inference.
        """
        super().__init__()

        self.dtype = dtype
        self.tensor_parallel_size = tensor_parallel_size
        self.gpu_memory_utilization = gpu_memory_utilization
        self.max_model_len = max_model_len
        self.trust_remote_code = trust_remote_code

        # Configure sampling parameters
<<<<<<< HEAD
        self.sampling_params = SamplingParams(
            temperature=temperature, top_p=top_p, max_tokens=max_generated_tokens, seed=seed
        )
=======
        self.sampling_params = SamplingParams(temperature=temperature, top_p=top_p, max_tokens=max_generated_tokens)

        # Initialize the vLLM engine with both explicit parameters and any additional kwargs
        llm_params = {
            "model": model_id,
            "tokenizer": model_id,
            "dtype": self.dtype,
            "tensor_parallel_size": self.tensor_parallel_size,
            "gpu_memory_utilization": self.gpu_memory_utilization,
            "max_model_len": self.max_model_len,
            "download_dir": model_storage_path,
            "trust_remote_code": self.trust_remote_code,
            **kwargs,
        }

        self.llm = LLM(**llm_params)

        if batch_size is None:
            gpu_blocks = self.llm.llm_engine.model_executor.cache_config.num_gpu_blocks
            block_size = self.llm.llm_engine.model_executor.cache_config.block_size
            self.batch_size = int((gpu_blocks * block_size / self.max_model_len) * 0.95)
            logger.info(f"Batch size set to {self.batch_size} based on GPU memory.")
        else:
            self.batch_size = batch_size
>>>>>>> ec5b7094

        # Initialize the vLLM engine with both explicit parameters and any additional kwargs
        llm_params = {
            "model": model_id,
            "tokenizer": model_id,
            "dtype": self.dtype,
            "tensor_parallel_size": self.tensor_parallel_size,
            "gpu_memory_utilization": self.gpu_memory_utilization,
            "max_model_len": self.max_model_len,
            "download_dir": model_storage_path,
            "trust_remote_code": self.trust_remote_code,
            "seed": seed,
            **kwargs,
        }

        self.llm = LLM(**llm_params)

        if batch_size is None:
            gpu_blocks = self.llm.llm_engine.model_executor.cache_config.num_gpu_blocks
            block_size = self.llm.llm_engine.model_executor.cache_config.block_size
            self.batch_size = int((gpu_blocks * block_size / self.max_model_len) * 0.95)
            logger.info(f"Batch size set to {self.batch_size} based on GPU memory.")
        else:
            self.batch_size = batch_size

        # Initialize tokenizer separately for potential pre-processing
        self.tokenizer = AutoTokenizer.from_pretrained(model_id)

    def _get_response(self, inputs: list[str]):
        """Generate responses for a list of prompts using the vLLM engine.

        Args:
            prompts (list[str]): A list of input prompts.

        Returns:
            list[str]: A list of generated responses corresponding to the input prompts.

        Note:
            This method uses vLLM's batched generation capabilities for efficient inference.
            It also counts input and output tokens.
        """
        prompts = [
            self.tokenizer.apply_chat_template(
                [
                    {
                        "role": "system",
                        "content": "You are a helpful assistant.",
                    },
                    {"role": "user", "content": input},
                ],
                tokenize=False,
            )
            for input in inputs
        ]

        # Count input tokens
        for prompt in prompts:
            input_tokens = self.tokenizer.encode(prompt)
            self.input_token_count += len(input_tokens)

        # generate responses for self.batch_size prompts at the same time
        all_responses = []
        for i in range(0, len(prompts), self.batch_size):
            batch = prompts[i : i + self.batch_size]
            outputs = self.llm.generate(batch, self.sampling_params)
            responses = [output.outputs[0].text for output in outputs]

            all_responses.extend(responses)

        return all_responses

    def update_token_count(self, inputs: List[str], outputs: List[str]):
        """Update the token count based on the given inputs and outputs.

            Uses the tokenizer to count the tokens.

        Args:
            inputs (List[str]): A list of input prompts.
            outputs (List[str]): A list of generated responses.
        """
        for input in inputs:
            self.input_token_count += len(self.tokenizer.encode(input))

        for output in outputs:
            self.output_token_count += len(self.tokenizer.encode(output))

    def __del__(self):
        """Cleanup method to delete the LLM instance and free up GPU memory."""
        del self.llm
        torch.cuda.empty_cache()<|MERGE_RESOLUTION|>--- conflicted
+++ resolved
@@ -44,19 +44,12 @@
         temperature: float = 0.1,
         top_p: float = 0.9,
         model_storage_path: str | None = None,
-<<<<<<< HEAD
-=======
-        token: str | None = None,
->>>>>>> ec5b7094
         dtype: str = "auto",
         tensor_parallel_size: int = 1,
         gpu_memory_utilization: float = 0.95,
         max_model_len: int = 2048,
         trust_remote_code: bool = False,
-<<<<<<< HEAD
         seed: int = 42,
-=======
->>>>>>> ec5b7094
         **kwargs,
     ):
         """Initialize the VLLM with a specific model.
@@ -68,16 +61,12 @@
             temperature (float, optional): Sampling temperature. Defaults to 0.1.
             top_p (float, optional): Top-p sampling parameter. Defaults to 0.9.
             model_storage_path (str, optional): Directory to store the model. Defaults to None.
-            token: (str, optional): Token for accessing the model - not used in implementation yet.
             dtype (str, optional): Data type for model weights. Defaults to "float16".
             tensor_parallel_size (int, optional): Number of GPUs for tensor parallelism. Defaults to 1.
             gpu_memory_utilization (float, optional): Fraction of GPU memory to use. Defaults to 0.95.
             max_model_len (int, optional): Maximum sequence length for the model. Defaults to 2048.
             trust_remote_code (bool, optional): Whether to trust remote code. Defaults to False.
-<<<<<<< HEAD
             seed (int, optional): Random seed for the model. Defaults to 42.
-=======
->>>>>>> ec5b7094
             **kwargs: Additional keyword arguments to pass to the LLM class initialization.
 
         Note:
@@ -92,36 +81,9 @@
         self.trust_remote_code = trust_remote_code
 
         # Configure sampling parameters
-<<<<<<< HEAD
         self.sampling_params = SamplingParams(
             temperature=temperature, top_p=top_p, max_tokens=max_generated_tokens, seed=seed
         )
-=======
-        self.sampling_params = SamplingParams(temperature=temperature, top_p=top_p, max_tokens=max_generated_tokens)
-
-        # Initialize the vLLM engine with both explicit parameters and any additional kwargs
-        llm_params = {
-            "model": model_id,
-            "tokenizer": model_id,
-            "dtype": self.dtype,
-            "tensor_parallel_size": self.tensor_parallel_size,
-            "gpu_memory_utilization": self.gpu_memory_utilization,
-            "max_model_len": self.max_model_len,
-            "download_dir": model_storage_path,
-            "trust_remote_code": self.trust_remote_code,
-            **kwargs,
-        }
-
-        self.llm = LLM(**llm_params)
-
-        if batch_size is None:
-            gpu_blocks = self.llm.llm_engine.model_executor.cache_config.num_gpu_blocks
-            block_size = self.llm.llm_engine.model_executor.cache_config.block_size
-            self.batch_size = int((gpu_blocks * block_size / self.max_model_len) * 0.95)
-            logger.info(f"Batch size set to {self.batch_size} based on GPU memory.")
-        else:
-            self.batch_size = batch_size
->>>>>>> ec5b7094
 
         # Initialize the vLLM engine with both explicit parameters and any additional kwargs
         llm_params = {
@@ -177,11 +139,6 @@
             for input in inputs
         ]
 
-        # Count input tokens
-        for prompt in prompts:
-            input_tokens = self.tokenizer.encode(prompt)
-            self.input_token_count += len(input_tokens)
-
         # generate responses for self.batch_size prompts at the same time
         all_responses = []
         for i in range(0, len(prompts), self.batch_size):
