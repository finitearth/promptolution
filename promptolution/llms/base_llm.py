"""Base module for LLMs in the promptolution library."""

import logging
from abc import ABC, abstractmethod
from typing import List

import numpy as np

logger = logging.getLogger(__name__)


class BaseLLM(ABC):
    """Abstract base class for Language Models in the promptolution library.

    This class defines the interface that all concrete LLM implementations should follow.

    Methods:
        get_response: An abstract method that should be implemented by subclasses
                      to generate responses for given prompts.
    """

    def __init__(self, *args, **kwargs):
        """Initialize the LLM."""
        self.input_token_count = 0
        self.output_token_count = 0

    def get_token_count(self):
        """Get the current count of input and output tokens.

        Returns:
            dict: A dictionary containing the input and output token counts.
        """
        return {
            "input_tokens": self.input_token_count,
            "output_tokens": self.output_token_count,
            "total_tokens": self.input_token_count + self.output_token_count,
        }

    def reset_token_count(self):
        """Reset the token counters to zero."""
        self.input_token_count = 0
        self.output_token_count = 0

    def update_token_count(self, inputs: List[str], outputs: List[str]):
        """Update the token count based on the given inputs and outputs.

        Args:
            inputs (List[str]): A list of input prompts.
            outputs (List[str]): A list of generated responses.
        """
<<<<<<< HEAD
=======
        logger.warning("Token count is approximated using word count split by whitespace, not an actual tokenizer.")
>>>>>>> 8ecc6a8b
        input_tokens = sum([len(i.split()) for i in inputs])
        output_tokens = sum([len(o.split()) for o in outputs])
        self.input_token_count += input_tokens
        self.output_token_count += output_tokens

    def get_response(self, prompts: str) -> str:
        """Generate responses for the given prompts.

        This method calls the _get_response method to generate responses
        for the given prompts. It also updates the token count for the
        input and output tokens.

        Args:
            prompts (str or List[str]): Input prompt(s). If a single string is provided,
                                        it's converted to a list containing that string.

        Returns:
            List[str]: A list of generated responses, one for each input prompt.
        """
        if isinstance(prompts, str):
            prompts = [prompts]
        responses = self._get_response(prompts)
        self.update_token_count(prompts, responses)

        return responses

    @abstractmethod
    def _get_response(self, prompts: List[str]) -> List[str]:
        """Generate responses for the given prompts.

        This method should be implemented by subclasses to define how
        the LLM generates responses.

        Args:
            prompts (List[str]): A list of input prompts.

        Returns:
            List[str]: A list of generated responses corresponding to the input prompts.
        """
        pass


class DummyLLM(BaseLLM):
    """A dummy implementation of the BaseLLM for testing purposes.

    This class generates random responses for given prompts, simulating
    the behavior of a language model without actually performing any
    complex natural language processing.
    """

    def __init__(self, *args, **kwargs):
        """Initialize the DummyLLM."""
        pass

    def get_response(self, prompts: str) -> str:
        """Generate random responses for the given prompts.

        This method creates silly, random responses enclosed in <prompt> tags.
        It's designed for testing and demonstration purposes.

        Args:
            prompts (str or List[str]): Input prompt(s). If a single string is provided,
                                        it's converted to a list containing that string.

        Returns:
            List[str]: A list of randomly generated responses, one for each input prompt.
        """
        if isinstance(prompts, str):
            prompts = [prompts]
        results = []
        for _ in prompts:
            r = np.random.rand()
            if r < 0.3:
                results += [f"Joooo wazzuppp <prompt>hier gehts los {r} </prompt>"]
            if 0.3 <= r < 0.6:
                results += [f"was das hier? <prompt>peter lustig{r}</prompt>"]
            else:
                results += [f"hier ist ein <prompt>test{r}</prompt>"]

        return results<|MERGE_RESOLUTION|>--- conflicted
+++ resolved
@@ -48,10 +48,7 @@
             inputs (List[str]): A list of input prompts.
             outputs (List[str]): A list of generated responses.
         """
-<<<<<<< HEAD
-=======
         logger.warning("Token count is approximated using word count split by whitespace, not an actual tokenizer.")
->>>>>>> 8ecc6a8b
         input_tokens = sum([len(i.split()) for i in inputs])
         output_tokens = sum([len(o.split()) for o in outputs])
         self.input_token_count += input_tokens
