--- conflicted
+++ resolved
@@ -7,11 +7,7 @@
 
 import numpy as np
 
-<<<<<<< HEAD
-from promptolution.config import BaseConfig
-=======
 from promptolution.templates import DEFAULT_SYS_PROMPT
->>>>>>> 5d33d978
 
 logger = logging.getLogger(__name__)
 
@@ -119,11 +115,7 @@
         self.input_token_count += input_tokens
         self.output_token_count += output_tokens
 
-<<<<<<< HEAD
-    def get_response(self, prompts: Union[str, List[str]]) -> List[str]:
-=======
     def get_response(self, prompts: List[str], system_prompts: List[str] = None) -> List[str]:
->>>>>>> 5d33d978
         """Generate responses for the given prompts.
 
         This method calls the _get_response method to generate responses
@@ -131,14 +123,9 @@
         input and output tokens.
 
         Args:
-<<<<<<< HEAD
-            prompts: Input prompt(s). If a single string is provided,
-                    it's converted to a list containing that string.
-=======
             prompts (str or List[str]): Input prompt(s). If a single string is provided,
                                         it's converted to a list containing that string.
             system_prompts (str or List[str]): System prompt(s) to provide context to the model.
->>>>>>> 5d33d978
 
         Returns:
             List[str]: A list of generated responses, one for each input prompt.
@@ -170,12 +157,8 @@
         the LLM generates responses.
 
         Args:
-<<<<<<< HEAD
-            prompts: A list of input prompts.
-=======
             prompts (List[str]): A list of input prompts.
             system_prompts (List[str]): A list of system prompts to provide context to the model.
->>>>>>> 5d33d978
 
         Returns:
             List[str]: A list of generated responses corresponding to the input prompts.
