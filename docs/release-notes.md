# Release Notes

## Release v1.3.1
### What's changed
#### Added features
* new features for the VLLM Wrapper (accept seeding to ensure reproducibility)
* fixes in the "MarkerBasedClassificator"
* fixes in prompt creation and task description handling
* generalize the Classificator
* add verbosity and callback handling in EvoPromptGA
* add timestamp to the callback
<<<<<<< HEAD
=======
* removed datasets from repo
* changed task creation (now by default with a dataset)
>>>>>>> 39b07792

**Full Changelog**: [here](https://github.com/finitearth/promptolution/compare/v1.3.0...v1.3.1)

## Release v1.3.0
### What's changed
#### Added features
* new features for the VLLM Wrapper (automatic batch size determination, accepting kwargs)
* allow callbacks to terminate optimization run
* add token count functionality
* renamed "Classificator"-Predictor to "FirstOccurenceClassificator"
* introduced "MarkerBasedClassifcator"
* automatic task description creation
* use task description in prompt creation
* implement CSV callbacks

**Full Changelog**: [here](https://github.com/finitearth/promptolution/compare/v1.2.0...v1.3.0)

## Release v1.2.0
### What's changed
#### Added features
* New LLM wrapper: VLLM for local inference with batches

**Full Changelog**: [here](https://github.com/finitearth/promptolution/compare/v1.1.1...v1.2.0)

## Release v1.1.1
### What's Changed
#### Further Changes:
- deleted poetry.lock
- updated transformers dependency: bumped from 4.46.3 to 4.48.0

**Full Changelog**: [here](https://github.com/finitearth/promptolution/compare/v1.1.0...v1.1.1)

## Release v1.1.0
### What's changed
#### Added features
* Enable reading tasks from a pandas dataframe

#### Further Changes:
* deleted experiment files from the repo folders (logs, configs, etc.)
* improved opros meta-prompt
* added support for python versions from 3.9 onwards (previously 3.11)

**Full Changelog**: [here](https://github.com/finitearth/promptolution/compare/v1.0.1...v1.1.0)

## Release v1.0.1
### What's changed
#### Added features
-

#### Further Changes:
* fixed release notes

**Full Changelog**: [here](https://github.com/finitearth/promptolution/compare/v1.0.0...v1.0.1)

## Release v1.0.0
### What's changed
#### Added Features:
* exemplar selection module, classes for exemplar selection (Random and RandomSearch)
* helper functions: run_experiment, run_optimization and run_evaluation

#### Further Changes:
* removed deepinfra helper functions as langchain-community libary is now working as intended
* added license
* added release notes :)

**Full Changelog**: [here](https://github.com/finitearth/promptolution/compare/v0.2.0...v1.0.0)

## Release v0.2.0

### What's Changed
#### Added Features: 
* Prompt creation utility function
* Prompt variation utility function
* New optimizer: OPro (see [arXiv paper](https://arxiv.org/abs/2309.03409))

#### Further Changes:
* Workflows for automated build, deployment & release
* New documentation page appearance
* Additional Docstrings & Formatting

**Full Changelog**: [here](https://github.com/finitearth/promptolution/compare/v0.1.1...v0.2.0)

## Release v0.1.1 (2)

### What's Changed

#### Added features:
\-

#### Further changes:
* Added workflows for automated build, deployment, release and doc creation
* Updated pre-commits
* Added docstrings and formatting
* Updated readme
* Updated docs

**Full Changelog**: [here](https://github.com/finitearth/promptolution/compare/0.1.1...v0.1.1)

## Release v0.1.1

### What's Changed

#### Features added:
\-

#### Further changes:
* Loosen restrictive python version requirements (^3.11 instead of ~3.11)
* Add documentation pages
* Update README

**Full Changelog**: [here](https://github.com/finitearth/promptolution/compare/0.1.0...0.1.1)

## Release v0.1.0

*First release*

### What's Changed

#### Added Features:
* Base classes for tasks, LLMs, predictors, and optimizers
* Classification task
* API LLMs from OpenAI, Anthropic, and DeepInfra
* Local LLM
* optimizer EvoPrompt GA and EvoPrompt DE (see [arXiv paper](https://arxiv.org/abs/2309.08532))

#### Further changes:
* Added example classification datasets used in the [EvoPrompt paper](https://arxiv.org/abs/2309.08532)
* Added dummy classes for testing
* Added example scripts and configs for experiments
* Added experiment results and evaluation notebooks

**Full Changelog**: [here](https://github.com/finitearth/promptolution/commits/0.1.0)
<|MERGE_RESOLUTION|>--- conflicted
+++ resolved
@@ -9,11 +9,9 @@
 * generalize the Classificator
 * add verbosity and callback handling in EvoPromptGA
 * add timestamp to the callback
-<<<<<<< HEAD
-=======
+
 * removed datasets from repo
 * changed task creation (now by default with a dataset)
->>>>>>> 39b07792
 
 **Full Changelog**: [here](https://github.com/finitearth/promptolution/compare/v1.3.0...v1.3.1)
 
