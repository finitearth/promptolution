# Release Notes

<<<<<<< HEAD
## Release v1.1.1
### What's Changed
- deleted poetry.lock
- updated transformers dependency: bumped from 4.46.3 to 4.48.0 

=======
>>>>>>> 729983f7
## Release v1.1.0
### What's changed
#### Added features
* Enable reading tasks from a pandas dataframe
<<<<<<< HEAD

#### Further Changes:
* deleted experiment files from the repo folders (logs, configs, etc.)
* improved opros meta-prompt
* added support for python versions from 3.9 onwards (previously 3.11)

=======

#### Further Changes:
* deleted experiment files from the repo folders (logs, configs, etc.)
* improved opros meta-prompt
* added support for python versions from 3.9 onwards (previously 3.11)

>>>>>>> 729983f7
## Release v1.0.1
### What's changed
#### Added features
-

#### Further Changes:
* fixed release notes

## Release v1.0.0
### What's changed
#### Added Features:
* exemplar selection module, classes for exemplar selection (Random and RandomSearch)
* helper functions: run_experiment, run_optimization and run_evaluation

#### Further Changes:
* removed deepinfra helper functions as langchain-community libary is now working as intended
* added license
* added release notes :)

**Full Changelog**: [here](https://github.com/finitearth/promptolution/compare/v0.2.0...v1.0.0)

## Release v0.2.0

### What's Changed
#### Added Features: 
* Prompt creation utility function
* Prompt variation utility function
* New optimizer: OPro (see [arXiv paper](https://arxiv.org/abs/2309.03409))

#### Further Changes:
* Workflows for automated build, deployment & release
* New documentation page appearance
* Additional Docstrings & Formatting

**Full Changelog**: [here](https://github.com/finitearth/promptolution/compare/v0.1.1...v0.2.0)

## Release v0.1.1 (2)

### What's Changed

#### Added features:
\-

#### Further changes:
* Added workflows for automated build, deployment, release and doc creation
* Updated pre-commits
* Added docstrings and formatting
* Updated readme
* Updated docs

**Full Changelog**: [here](https://github.com/finitearth/promptolution/compare/0.1.1...v0.1.1)

## Release v0.1.1

### What's Changed

#### Features added:
\-

#### Further changes:
* Loosen restrictive python version requirements (^3.11 instead of ~3.11)
* Add documentation pages
* Update README

**Full Changelog**: [here](https://github.com/finitearth/promptolution/compare/0.1.0...0.1.1)

## Release v0.1.0

*First release*

### What's Changed

#### Added Features:
* Base classes for tasks, LLMs, predictors, and optimizers
* Classification task
* API LLMs from OpenAI, Anthropic, and DeepInfra
* Local LLM
* optimizer EvoPrompt GA and EvoPrompt DE (see [arXiv paper](https://arxiv.org/abs/2309.08532))

#### Further changes:
* Added example classification datasets used in the [EvoPrompt paper](https://arxiv.org/abs/2309.08532)
* Added dummy classes for testing
* Added example scripts and configs for experiments
* Added experiment results and evaluation notebooks

**Full Changelog**: [here](https://github.com/finitearth/promptolution/commits/0.1.0)
<|MERGE_RESOLUTION|>--- conflicted
+++ resolved
@@ -1,32 +1,21 @@
 # Release Notes
 
-<<<<<<< HEAD
 ## Release v1.1.1
 ### What's Changed
+#### Further Changes:
 - deleted poetry.lock
 - updated transformers dependency: bumped from 4.46.3 to 4.48.0 
 
-=======
->>>>>>> 729983f7
 ## Release v1.1.0
 ### What's changed
 #### Added features
 * Enable reading tasks from a pandas dataframe
-<<<<<<< HEAD
 
 #### Further Changes:
 * deleted experiment files from the repo folders (logs, configs, etc.)
 * improved opros meta-prompt
 * added support for python versions from 3.9 onwards (previously 3.11)
 
-=======
-
-#### Further Changes:
-* deleted experiment files from the repo folders (logs, configs, etc.)
-* improved opros meta-prompt
-* added support for python versions from 3.9 onwards (previously 3.11)
-
->>>>>>> 729983f7
 ## Release v1.0.1
 ### What's changed
 #### Added features
