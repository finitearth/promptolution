# Release Notes

<<<<<<< HEAD
## Release v1.4.0
### What's changed
#### Added features
* Reworked APILLM to allow for calls to any API that follows the OpenAI API format
* Added graceful failing in optimization runs, allowing to obtain results after an error
* Reworked configs to ExperimentConfig, allowing to parse any attributes

### Further Changes:
* Reworked getting started notebook
* Added tests for the entire package, covering roughly 80% of the codebase
* Reworked dependency and import structure to allow the usage of a subset of the package

=======
>>>>>>> 7c052a9d
## Release v1.3.2
### What's changed
#### Added features
* Allow for configuration and evaluation of system prompts in all LLM-Classes
* CSV Callback is now FileOutputCallback and able to write Parquet files
* Fixed LLM-Call templates in VLLM
* refined OPRO-implementation to be closer to the paper

**Full Changelog**: [here](https://github.com/finitearth/promptolution/compare/v1.3.1...v1.3.2)

## Release v1.3.1
### What's changed
#### Added features
* new features for the VLLM Wrapper (accept seeding to ensure reproducibility)
* fixes in the "MarkerBasedClassificator"
* fixes in prompt creation and task description handling
* generalize the Classificator
* add verbosity and callback handling in EvoPromptGA
* add timestamp to the callback
* removed datasets from repo
* changed task creation (now by default with a dataset)

**Full Changelog**: [here](https://github.com/finitearth/promptolution/compare/v1.3.0...v1.3.1)

## Release v1.3.0
### What's changed
#### Added features
* new features for the VLLM Wrapper (automatic batch size determination, accepting kwargs)
* allow callbacks to terminate optimization run
* add token count functionality
* renamed "Classificator"-Predictor to "FirstOccurenceClassificator"
* introduced "MarkerBasedClassifcator"
* automatic task description creation
* use task description in prompt creation
* implement CSV callbacks

**Full Changelog**: [here](https://github.com/finitearth/promptolution/compare/v1.2.0...v1.3.0)

## Release v1.2.0
### What's changed
#### Added features
* New LLM wrapper: VLLM for local inference with batches

**Full Changelog**: [here](https://github.com/finitearth/promptolution/compare/v1.1.1...v1.2.0)

## Release v1.1.1
### What's Changed
#### Further Changes:
- deleted poetry.lock
- updated transformers dependency: bumped from 4.46.3 to 4.48.0

**Full Changelog**: [here](https://github.com/finitearth/promptolution/compare/v1.1.0...v1.1.1)

## Release v1.1.0
### What's changed
#### Added features
* Enable reading tasks from a pandas dataframe

#### Further Changes:
* deleted experiment files from the repo folders (logs, configs, etc.)
* improved opros meta-prompt
* added support for python versions from 3.9 onwards (previously 3.11)

**Full Changelog**: [here](https://github.com/finitearth/promptolution/compare/v1.0.1...v1.1.0)

## Release v1.0.1
### What's changed
#### Added features
-

#### Further Changes:
* fixed release notes

**Full Changelog**: [here](https://github.com/finitearth/promptolution/compare/v1.0.0...v1.0.1)

## Release v1.0.0
### What's changed
#### Added Features:
* exemplar selection module, classes for exemplar selection (Random and RandomSearch)
* helper functions: run_experiment, run_optimization and run_evaluation

#### Further Changes:
* removed deepinfra helper functions as langchain-community libary is now working as intended
* added license
* added release notes :)

**Full Changelog**: [here](https://github.com/finitearth/promptolution/compare/v0.2.0...v1.0.0)

## Release v0.2.0

### What's Changed
#### Added Features: 
* Prompt creation utility function
* Prompt variation utility function
* New optimizer: OPro (see [arXiv paper](https://arxiv.org/abs/2309.03409))

#### Further Changes:
* Workflows for automated build, deployment & release
* New documentation page appearance
* Additional Docstrings & Formatting

**Full Changelog**: [here](https://github.com/finitearth/promptolution/compare/v0.1.1...v0.2.0)

## Release v0.1.1 (2)

### What's Changed

#### Added features:
\-

#### Further changes:
* Added workflows for automated build, deployment, release and doc creation
* Updated pre-commits
* Added docstrings and formatting
* Updated readme
* Updated docs

**Full Changelog**: [here](https://github.com/finitearth/promptolution/compare/0.1.1...v0.1.1)

## Release v0.1.1

### What's Changed

#### Features added:
\-

#### Further changes:
* Loosen restrictive python version requirements (^3.11 instead of ~3.11)
* Add documentation pages
* Update README

**Full Changelog**: [here](https://github.com/finitearth/promptolution/compare/0.1.0...0.1.1)

## Release v0.1.0

*First release*

### What's Changed

#### Added Features:
* Base classes for tasks, LLMs, predictors, and optimizers
* Classification task
* API LLMs from OpenAI, Anthropic, and DeepInfra
* Local LLM
* optimizer EvoPrompt GA and EvoPrompt DE (see [arXiv paper](https://arxiv.org/abs/2309.08532))

#### Further changes:
* Added example classification datasets used in the [EvoPrompt paper](https://arxiv.org/abs/2309.08532)
* Added dummy classes for testing
* Added example scripts and configs for experiments
* Added experiment results and evaluation notebooks

**Full Changelog**: [here](https://github.com/finitearth/promptolution/commits/0.1.0)
<|MERGE_RESOLUTION|>--- conflicted
+++ resolved
@@ -1,6 +1,5 @@
 # Release Notes
 
-<<<<<<< HEAD
 ## Release v1.4.0
 ### What's changed
 #### Added features
@@ -13,8 +12,8 @@
 * Added tests for the entire package, covering roughly 80% of the codebase
 * Reworked dependency and import structure to allow the usage of a subset of the package
 
-=======
->>>>>>> 7c052a9d
+**Full Changelog**: [here](https://github.com/finitearth/promptolution/compare/v1.3.2...v1.4.0)
+
 ## Release v1.3.2
 ### What's changed
 #### Added features
