--- conflicted
+++ resolved
@@ -1,11 +1,5 @@
 # Release Notes
 
-<<<<<<< HEAD
-## Release v1.2.1
-### What's changed
-#### Added features
-* New features for the VLLM Wrapper (automatic batch size determination, accepting kwargs and token count)
-=======
 ## Release v1.3.0
 ### What's changed
 #### Added features
@@ -19,7 +13,6 @@
 * implement CSV callbacks
 
 **Full Changelog**: [here](https://github.com/finitearth/promptolution/compare/v1.2.0...v1.3.0)
->>>>>>> 8ecc6a8b
 
 ## Release v1.2.0
 ### What's changed
